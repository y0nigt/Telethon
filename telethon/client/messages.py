--- conflicted
+++ resolved
@@ -121,15 +121,10 @@
         if ids:
             if not utils.is_list_like(ids):
                 ids = (ids,)
-<<<<<<< HEAD
+            if reverse:
+                ids = list(reversed(ids))
             for x in self._iter_ids(entity, ids, total=_total):
                 yield (x)
-=======
-            if reverse:
-                ids = list(reversed(ids))
-            async for x in self._iter_ids(entity, ids, total=_total):
-                await yield_(x)
->>>>>>> d64eb7ea
             return
 
         # Telegram doesn't like min_id/max_id. If these IDs are low enough
@@ -228,15 +223,11 @@
             start = time.time()
 
             request.limit = min(limit - have, batch_size)
-<<<<<<< HEAD
-            r = self(request)
-=======
             if reverse and request.limit != batch_size:
                 # Last batch needs special care if we're on reverse
                 request.add_offset += batch_size - request.limit + 1
 
-            r = await self(request)
->>>>>>> d64eb7ea
+            r = self(request)
             if _total:
                 _total[0] = getattr(r, 'count', len(r.messages))
 
@@ -292,17 +283,12 @@
                 else:
                     request.max_date = last_message.date
 
-<<<<<<< HEAD
-            time.sleep(
-                max(wait_time - (time.time() - start), 0))
-=======
                 if reverse:
                     # We want to skip the one we already have
                     request.add_offset -= 1
 
-            await asyncio.sleep(
-                max(wait_time - (time.time() - start), 0), loop=self._loop)
->>>>>>> d64eb7ea
+            time.sleep(
+                max(wait_time - (time.time() - start), 0))
 
     def get_messages(self, *args, **kwargs):
         """
