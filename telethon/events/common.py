--- conflicted
+++ resolved
@@ -117,25 +117,12 @@
         """
         try:
             if isinstance(chat, types.InputPeerChannel):
-<<<<<<< HEAD
                 result = await self._client(
-                    functions.channels.GetMessagesRequest(chat, [
-                        types.InputMessageID(msg_id)
-                    ])
+                    functions.channels.GetMessagesRequest(chat, [msg_id])
                 )
             else:
                 result = await self._client(
-                    functions.messages.GetMessagesRequest([
-                        types.InputMessageID(msg_id)
-                    ])
-=======
-                result = self._client(
-                    functions.channels.GetMessagesRequest(chat, [msg_id])
-                )
-            else:
-                result = self._client(
                     functions.messages.GetMessagesRequest([msg_id])
->>>>>>> ab91bc28
                 )
         except RPCError:
             return None, None
