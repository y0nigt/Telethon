--- conflicted
+++ resolved
@@ -14,19 +14,12 @@
 from ..extensions import BinaryReader
 from ..tl import TLMessage, MessageContainer, GzipPacked
 from ..tl.all_tlobjects import tlobjects
-from ..tl.functions import InvokeAfterMsgRequest
 from ..tl.functions.auth import LogOutRequest
 from ..tl.types import (
-<<<<<<< HEAD
     MsgsAck, Pong, BadServerSalt, BadMsgNotification, FutureSalts,
-    MsgNewDetailedInfo, NewSessionCreated, MsgDetailedInfo
+    MsgNewDetailedInfo, MsgDetailedInfo, MsgsStateReq, MsgResendReq,
+    MsgsAllInfo, MsgsStateInfo, RpcError
 )
-=======
-    MsgsAck, Pong, BadServerSalt, BadMsgNotification,
-    MsgNewDetailedInfo, MsgDetailedInfo, RpcError,
-    MsgsStateReq, MsgsStateInfo, MsgsAllInfo, MsgResendReq)
-from ..tl.functions.auth import LogOutRequest
->>>>>>> f5a7a8da
 
 __log__ = logging.getLogger(__name__)
 
@@ -58,18 +51,13 @@
         self.session = session
         self.connection = connection
         self._loop = loop if loop else asyncio.get_event_loop()
-<<<<<<< HEAD
 
         # If  we're  invoking something from an  update thread  but we're also
         # receiving other request from the main thread (e.g. an update arrives
         # and we need to process it)  we must  ensure that only one is calling
         # receive at a given moment, since the receive step is fragile.
-        self._recv_lock = asyncio.Lock()
-=======
-        self._logger = logging.getLogger(__name__)
         self._read_lock = asyncio.Lock(loop=self._loop)
         self._write_lock = asyncio.Lock(loop=self._loop)
->>>>>>> f5a7a8da
 
         # Requests (as msg_id: Message) sent waiting to be received
         self._pending_receive = {}
@@ -86,19 +74,12 @@
         """
         return self.connection.is_connected()
 
-<<<<<<< HEAD
-    def disconnect(self):
+    def disconnect(self, clear_pendings=True):
         """Disconnects from the server."""
         __log__.info('Disconnecting MtProtoSender...')
         self.connection.close()
-        self._clear_all_pending()
-=======
-    def disconnect(self, clear_pendings=True):
-        """Disconnects from the server"""
-        self.connection.close()
         if clear_pendings:
             self._clear_all_pending()
->>>>>>> f5a7a8da
 
     # region Send and receive
 
@@ -111,6 +92,7 @@
         :param ordered: whether the requests should be invoked in the
                         order in which they appear or they can be executed
                         in arbitrary order in the server.
+        :return: a list of msg_ids which are correspond to sent requests.
         """
         if not utils.is_list_like(requests):
             requests = (requests,)
@@ -161,14 +143,9 @@
         """Sends a message acknowledge for the given msg_id."""
         await self._send_message(TLMessage(self.session, MsgsAck([msg_id])))
 
-<<<<<<< HEAD
-    async def receive(self, update_state):
+    async def receive(self, updates_handler):
         """
         Receives a single message from the connected endpoint.
-=======
-    async def receive(self, updates_handler):
-        """Receives a single message from the connected endpoint.
->>>>>>> f5a7a8da
 
         This method returns nothing, and will only affect other parts
         of the MtProtoSender such as the updates callback being fired
@@ -177,25 +154,13 @@
         Any unhandled object (likely updates) will be passed to
         update_state.process(TLObject).
 
-        :param update_state:
-            the UpdateState that will process all the received
+        :param updates_handler:
+            the handler that will process all the received
             Update and Updates objects.
         """
-<<<<<<< HEAD
-        if self._recv_lock.locked():
-            with await self._recv_lock:
-                # Don't busy wait, acquire it but return because there's
-                # already a receive running and we don't want another one.
-                # It would lock until Telegram sent another update even if
-                # the current receive already received the expected response.
-                return
-
-=======
         await self._read_lock.acquire()
->>>>>>> f5a7a8da
         try:
-            with await self._recv_lock:
-                body = await self.connection.recv()
+            body = await self.connection.recv()
         except (BufferError, InvalidChecksumError):
             # TODO BufferError, we should spot the cause...
             # "No more bytes left"; something wrong happened, clear
@@ -221,32 +186,16 @@
     # region Low level processing
 
     async def _send_message(self, message):
-<<<<<<< HEAD
         """
         Sends the given encrypted through the network.
 
         :param message: the TLMessage to be sent.
         """
-        await self.connection.send(helpers.pack_message(self.session, message))
-=======
-        """Sends the given Message(TLObject) encrypted through the network"""
-
-        plain_text = \
-            struct.pack('<qQ', self.session.salt, self.session.id) \
-            + bytes(message)
-
-        msg_key = utils.calc_msg_key(plain_text)
-        key_id = struct.pack('<Q', self.session.auth_key.key_id)
-        key, iv = utils.calc_key(self.session.auth_key.key, msg_key, True)
-        cipher_text = AES.encrypt_ige(plain_text, key, iv)
-
-        result = key_id + msg_key + cipher_text
         await self._write_lock.acquire()
         try:
-            await self.connection.send(result)
+            await self.connection.send(helpers.pack_message(self.session, message))
         finally:
             self._write_lock.release()
->>>>>>> f5a7a8da
 
     def _decode_msg(self, body):
         """
@@ -264,22 +213,14 @@
         with BinaryReader(body) as reader:
             return helpers.unpack_message(self.session, reader)
 
-<<<<<<< HEAD
-    async def _process_msg(self, msg_id, sequence, reader, state):
-=======
     async def _process_msg(self, msg_id, sequence, reader, updates_handler):
-        """Processes and handles a Telegram message.
-
-           Returns True if the message was handled correctly and doesn't
-           need to be skipped. Returns False otherwise.
->>>>>>> f5a7a8da
         """
         Processes the message read from the network inside reader.
 
         :param msg_id: the ID of the message.
         :param sequence: the sequence of the message.
         :param reader: the BinaryReader that contains the message.
-        :param state: the current UpdateState.
+        :param updates_handler: the handler to process Update and Updates objects.
         :return: true if the message was handled correctly, false otherwise.
         """
         # TODO Check salt, session_id and sequence_number
@@ -289,27 +230,17 @@
 
         # These are a bit of special case, not yet generated by the code gen
         if code == 0xf35c6d01:  # rpc_result, (response of an RPC call)
-<<<<<<< HEAD
             __log__.debug('Processing Remote Procedure Call result')
-=======
             await self._send_acknowledge(msg_id)
->>>>>>> f5a7a8da
             return await self._handle_rpc_result(msg_id, sequence, reader)
 
         if code == MessageContainer.CONSTRUCTOR_ID:
-<<<<<<< HEAD
             __log__.debug('Processing container result')
-            return await self._handle_container(msg_id, sequence, reader, state)
+            return await self._handle_container(msg_id, sequence, reader, updates_handler)
 
         if code == GzipPacked.CONSTRUCTOR_ID:
             __log__.debug('Processing gzipped result')
-            return await self._handle_gzip_packed(msg_id, sequence, reader, state)
-=======
-            return await self._handle_container(msg_id, sequence, reader, updates_handler)
-
-        if code == GzipPacked.CONSTRUCTOR_ID:
             return await self._handle_gzip_packed(msg_id, sequence, reader, updates_handler)
->>>>>>> f5a7a8da
 
         if code not in tlobjects:
             __log__.warning(
@@ -327,21 +258,16 @@
         if isinstance(obj, BadServerSalt):
             return await self._handle_bad_server_salt(msg_id, sequence, obj)
 
-<<<<<<< HEAD
+        if isinstance(obj, (MsgsStateReq, MsgResendReq)):
+            # just answer we don't know anything
+            return await self._handle_msgs_state_forgotten(msg_id, sequence, obj)
+
+        if isinstance(obj, MsgsAllInfo):
+            # not interesting now
+            return True
+
         if isinstance(obj, BadMsgNotification):
             return await self._handle_bad_msg_notification(msg_id, sequence, obj)
-=======
-        if code in (MsgsStateReq.CONSTRUCTOR_ID, MsgResendReq.CONSTRUCTOR_ID):
-            # just answer we don't know anything
-            return await self._handle_msgs_state_forgotten(msg_id, sequence, reader)
-
-        if code == MsgsAllInfo.CONSTRUCTOR_ID:
-            # not interesting now
-            return True
-
-        if code == BadMsgNotification.CONSTRUCTOR_ID:
-            return await self._handle_bad_msg_notification(msg_id, sequence, reader)
->>>>>>> f5a7a8da
 
         if isinstance(obj, MsgDetailedInfo):
             return await self._handle_msg_detailed_info(msg_id, sequence, obj)
@@ -349,18 +275,8 @@
         if isinstance(obj, MsgNewDetailedInfo):
             return await self._handle_msg_new_detailed_info(msg_id, sequence, obj)
 
-<<<<<<< HEAD
-        if isinstance(obj, NewSessionCreated):
-            return await self._handle_new_session_created(msg_id, sequence, obj)
-
         if isinstance(obj, MsgsAck):  # may handle the request we wanted
-            # Ignore every ack request *unless* when logging out, when it's
-=======
-        if code == MsgsAck.CONSTRUCTOR_ID:  # may handle the request we wanted
-            ack = reader.tgread_object()
-            assert isinstance(ack, MsgsAck)
             # Ignore every ack request *unless* when logging out,
->>>>>>> f5a7a8da
             # when it seems to only make sense. We also need to set a non-None
             # result since Telegram doesn't send the response for these.
             for msg_id in obj.msg_ids:
@@ -368,7 +284,6 @@
                 if r:
                     r.result = True  # Telegram won't send this value
                     r.confirm_received.set()
-<<<<<<< HEAD
                     __log__.debug('Confirmed %s through ack', type(r).__name__)
 
             return True
@@ -382,20 +297,9 @@
 
         # If the object isn't any of the above, then it should be an Update.
         self.session.process_entities(obj)
-        if state:
-            state.process(obj)
-=======
-                    self._logger.debug('Message ack confirmed: %r', r)
-
-            return True
-
-        # If the code is not parsed manually then it should be a TLObject.
-        if code in tlobjects:
-            await self._send_acknowledge(msg_id)
-            result = reader.tgread_object()
-            updates_handler(result)
-            return True
->>>>>>> f5a7a8da
+        await self._send_acknowledge(msg_id)
+        if updates_handler:
+            updates_handler(obj)
 
         return True
 
@@ -482,20 +386,17 @@
 
         return True
 
-<<<<<<< HEAD
-    async def _handle_container(self, msg_id, sequence, reader, state):
+    async def _handle_container(self, msg_id, sequence, reader, updates_handler):
         """
         Handles a MessageContainer response.
 
         :param msg_id: the ID of the message.
         :param sequence: the sequence of the message.
         :param reader: the reader containing the MessageContainer.
+        :param updates_handler: handler to handle Update and Updates objects.
         :return: true, as it always succeeds.
         """
-=======
-    async def _handle_container(self, msg_id, sequence, reader, updates_handler):
-        self._logger.debug('Handling container')
->>>>>>> f5a7a8da
+        __log__.debug('Handling container')
         for inner_msg_id, _, inner_len in MessageContainer.iter_read(reader):
             begin_position = reader.tell_position()
 
@@ -515,18 +416,12 @@
         """
         Handles a BadServerSalt response.
 
-<<<<<<< HEAD
         :param msg_id: the ID of the message.
         :param sequence: the sequence of the message.
         :param reader: the reader containing the BadServerSalt.
         :return: true, as it always succeeds.
         """
         self.session.salt = bad_salt.new_server_salt
-        self.session.save()
-=======
-        # Our salt is unsigned, but the objects work with signed salts
-        self.session.salt = bad_salt.new_server_salt
->>>>>>> f5a7a8da
 
         # "the bad_server_salt response is received with the
         # correct salt, and the message is to be re-sent with it"
@@ -534,21 +429,13 @@
 
         return True
 
-<<<<<<< HEAD
+    async def _handle_msgs_state_forgotten(self, msg_id, sequence, req):
+        await self._send_message(TLMessage(self.session, MsgsStateInfo(msg_id, chr(1) * len(req.msg_ids))))
+        return True
+
     async def _handle_bad_msg_notification(self, msg_id, sequence, bad_msg):
         """
         Handles a BadMessageError response.
-=======
-    async def _handle_msgs_state_forgotten(self, msg_id, sequence, reader):
-        req = reader.tgread_object()
-        await self._send_message(TLMessage(self.session, MsgsStateInfo(msg_id, chr(1) * len(req.msg_ids))))
-        return True
-
-    async def _handle_bad_msg_notification(self, msg_id, sequence, reader):
-        self._logger.debug('Handling bad message notification')
-        bad_msg = reader.tgread_object()
-        assert isinstance(bad_msg, BadMsgNotification)
->>>>>>> f5a7a8da
 
         :param msg_id: the ID of the message.
         :param sequence: the sequence of the message.
@@ -608,22 +495,6 @@
         await self._send_acknowledge(msg_new.answer_msg_id)
         return True
 
-<<<<<<< HEAD
-    async def _handle_new_session_created(self, msg_id, sequence, new_session):
-        """
-        Handles a NewSessionCreated response.
-
-        :param msg_id: the ID of the message.
-        :param sequence: the sequence of the message.
-        :param reader: the reader containing the NewSessionCreated.
-        :return: true, as it always succeeds.
-        """
-        self.session.salt = new_session.server_salt
-        # TODO https://goo.gl/LMyN7A
-        return True
-
-=======
->>>>>>> f5a7a8da
     async def _handle_rpc_result(self, msg_id, sequence, reader):
         """
         Handles a RPCResult response.
@@ -642,12 +513,8 @@
         __log__.debug('Received response for request with ID %d', request_id)
         request = self._pop_request(request_id)
 
-<<<<<<< HEAD
-        if inner_code == 0x2144ca19:  # RPC Error
+        if inner_code == RpcError.CONSTRUCTOR_ID:  # RPC Error
             reader.seek(4)
-=======
-        if inner_code == RpcError.CONSTRUCTOR_ID:  # RPC Error
->>>>>>> f5a7a8da
             if self.session.report_errors and request:
                 error = rpc_message_to_error(
                     reader.read_int(), reader.tgread_string(),
@@ -669,15 +536,9 @@
             return True  # All contents were read okay
 
         elif request:
-<<<<<<< HEAD
+            __log__.debug('Reading request response')
             if inner_code == GzipPacked.CONSTRUCTOR_ID:
                 with BinaryReader(GzipPacked.read(reader)) as compressed_reader:
-=======
-            self._logger.debug('Reading request response')
-            if inner_code == GzipPacked.CONSTRUCTOR_ID:  # GZip packed
-                unpacked_data = gzip.decompress(reader.tgread_bytes())
-                with BinaryReader(unpacked_data) as compressed_reader:
->>>>>>> f5a7a8da
                     request.on_response(compressed_reader)
             else:
                 request.on_response(reader)
@@ -712,20 +573,17 @@
         )
         return False
 
-<<<<<<< HEAD
-    async def _handle_gzip_packed(self, msg_id, sequence, reader, state):
+    async def _handle_gzip_packed(self, msg_id, sequence, reader, updates_handler):
         """
         Handles a GzipPacked response.
 
         :param msg_id: the ID of the message.
         :param sequence: the sequence of the message.
         :param reader: the reader containing the GzipPacked.
+        :param updates_handler: the handler to process Update and Updates objects.
         :return: the result of processing the packed message.
         """
-=======
-    async def _handle_gzip_packed(self, msg_id, sequence, reader, updates_handler):
-        self._logger.debug('Handling gzip packed data')
->>>>>>> f5a7a8da
+        __log__.debug('Handling gzip packed data')
         with BinaryReader(GzipPacked.read(reader)) as compressed_reader:
             return await self._process_msg(msg_id, sequence, compressed_reader, updates_handler)
 
