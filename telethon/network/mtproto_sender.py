import gzip
import logging
import struct
import asyncio
from asyncio import Event

from .. import helpers as utils
from ..crypto import AES
from ..errors import (
    BadMessageError, InvalidChecksumError, BrokenAuthKeyError,
    rpc_message_to_error
)
from ..extensions import BinaryReader
from ..tl import TLMessage, MessageContainer, GzipPacked
from ..tl.all_tlobjects import tlobjects
from ..tl.types import (
    MsgsAck, Pong, BadServerSalt, BadMsgNotification,
    MsgNewDetailedInfo, NewSessionCreated, MsgDetailedInfo
)
from ..tl.functions.auth import LogOutRequest

logging.getLogger(__name__).addHandler(logging.NullHandler())


class MtProtoSender:
    """MTProto Mobile Protocol sender
       (https://core.telegram.org/mtproto/description).

       Note that this class is not thread-safe, and calling send/receive
       from two or more threads at the same time is undefined behaviour.
       Rationale: a new connection should be spawned to send/receive requests
                  in parallel, so thread-safety (hence locking) isn't needed.
    """

    def __init__(self, session, connection, loop=None):
        """Creates a new MtProtoSender configured to send messages through
           'connection' and using the parameters from 'session'.
        """
        self.session = session
        self.connection = connection
        self._loop = loop if loop else asyncio.get_event_loop()
        self._logger = logging.getLogger(__name__)

        # Requests (as msg_id: Message) sent waiting to be received
        self._pending_receive = {}

    async def connect(self):
        """Connects to the server"""
        await self.connection.connect(self.session.server_address, self.session.port)

    def is_connected(self):
        return self.connection.is_connected()

    def disconnect(self):
        """Disconnects from the server"""
        self.connection.close()
        self._clear_all_pending()

    def clone(self):
        """Creates a copy of this MtProtoSender as a new connection"""
        return MtProtoSender(self.session, self.connection.clone(), self._loop)

    # region Send and receive

    async def send(self, *requests):
        """Sends the specified MTProtoRequest, previously sending any message
           which needed confirmation."""

        # Prepare the event of every request
        for r in requests:
            if r.confirm_received is None:
                r.confirm_received = Event(loop=self._loop)
            else:
                r.confirm_received.clear()

        # Finally send our packed request(s)
        messages = [TLMessage(self.session, r) for r in requests]
        self._pending_receive.update({m.msg_id: m for m in messages})

        if len(messages) == 1:
            message = messages[0]
        else:
            message = TLMessage(self.session, MessageContainer(messages))
            # On bad_msg_salt errors, Telegram will reply with the ID of
            # the container and not the requests it contains, so in case
            # this happens we need to know to which container they belong.
            for m in messages:
                m.container_msg_id = message.msg_id

        await self._send_message(message)

    async def _send_acknowledge(self, msg_id):
        """Sends a message acknowledge for the given msg_id"""
        await self._send_message(TLMessage(self.session, MsgsAck([msg_id])))

    async def receive(self, update_state):
        """Receives a single message from the connected endpoint.

           This method returns nothing, and will only affect other parts
           of the MtProtoSender such as the updates callback being fired
           or a pending request being confirmed.

           Any unhandled object (likely updates) will be passed to
           update_state.process(TLObject).
        """
        try:
            body = await self.connection.recv()
        except (BufferError, InvalidChecksumError):
            # TODO BufferError, we should spot the cause...
            # "No more bytes left"; something wrong happened, clear
            # everything to be on the safe side, or:
            #
            # "This packet should be skipped"; since this may have
            # been a result for a request, invalidate every request
            # and just re-invoke them to avoid problems
            self._clear_all_pending()
            return

        message, remote_msg_id, remote_seq = self._decode_msg(body)
        with BinaryReader(message) as reader:
            await self._process_msg(remote_msg_id, remote_seq, reader, update_state)
            await self._send_acknowledge(remote_msg_id)

    # endregion

    # region Low level processing

    async def _send_message(self, message):
        """Sends the given Message(TLObject) encrypted through the network"""

        plain_text = \
            struct.pack('<QQ', self.session.salt, self.session.id) \
            + bytes(message)

        msg_key = utils.calc_msg_key(plain_text)
        key_id = struct.pack('<Q', self.session.auth_key.key_id)
        key, iv = utils.calc_key(self.session.auth_key.key, msg_key, True)
        cipher_text = AES.encrypt_ige(plain_text, key, iv)

        result = key_id + msg_key + cipher_text
        await self.connection.send(result)

    def _decode_msg(self, body):
        """Decodes an received encrypted message body bytes"""
        message = None
        remote_msg_id = None
        remote_sequence = None

        with BinaryReader(body) as reader:
            if len(body) < 8:
                if body == b'l\xfe\xff\xff':
                    raise BrokenAuthKeyError()
                else:
                    raise BufferError("Can't decode packet ({})".format(body))

            # TODO Check for both auth key ID and msg_key correctness
            reader.read_long()  # remote_auth_key_id
            msg_key = reader.read(16)

            key, iv = utils.calc_key(self.session.auth_key.key, msg_key, False)
            plain_text = AES.decrypt_ige(
                reader.read(len(body) - reader.tell_position()), key, iv)

            with BinaryReader(plain_text) as plain_text_reader:
                plain_text_reader.read_long()  # remote_salt
                plain_text_reader.read_long()  # remote_session_id
                remote_msg_id = plain_text_reader.read_long()
                remote_sequence = plain_text_reader.read_int()
                msg_len = plain_text_reader.read_int()
                message = plain_text_reader.read(msg_len)

        return message, remote_msg_id, remote_sequence

    async def _process_msg(self, msg_id, sequence, reader, state):
        """Processes and handles a Telegram message.

           Returns True if the message was handled correctly and doesn't
           need to be skipped. Returns False otherwise.
        """

        # TODO Check salt, session_id and sequence_number

        code = reader.read_int(signed=False)
        reader.seek(-4)

        # The following codes are "parsed manually"
        if code == 0xf35c6d01:  # rpc_result, (response of an RPC call)
            return await self._handle_rpc_result(msg_id, sequence, reader)

        if code == Pong.CONSTRUCTOR_ID:
            return await self._handle_pong(msg_id, sequence, reader)

        if code == MessageContainer.CONSTRUCTOR_ID:
            return await self._handle_container(msg_id, sequence, reader, state)

        if code == GzipPacked.CONSTRUCTOR_ID:
            return await self._handle_gzip_packed(msg_id, sequence, reader, state)

        if code == BadServerSalt.CONSTRUCTOR_ID:
            return await self._handle_bad_server_salt(msg_id, sequence, reader)

        if code == BadMsgNotification.CONSTRUCTOR_ID:
            return await self._handle_bad_msg_notification(msg_id, sequence, reader)

        if code == MsgDetailedInfo.CONSTRUCTOR_ID:
            return await self._handle_msg_detailed_info(msg_id, sequence, reader)

        if code == MsgNewDetailedInfo.CONSTRUCTOR_ID:
            return await self._handle_msg_new_detailed_info(msg_id, sequence, reader)

        if code == NewSessionCreated.CONSTRUCTOR_ID:
            return await self._handle_new_session_created(msg_id, sequence, reader)

        if code == MsgsAck.CONSTRUCTOR_ID:  # may handle the request we wanted
            ack = reader.tgread_object()
            assert isinstance(ack, MsgsAck)
            # Ignore every ack request *unless* when logging out,
            # when it seems to only make sense. We also need to set a non-None
            # result since Telegram doesn't send the response for these.
            for msg_id in ack.msg_ids:
                r = self._pop_request_of_type(msg_id, LogOutRequest)
                if r:
                    r.result = True  # Telegram won't send this value
                    r.confirm_received.set()
                    self._logger.debug('Message ack confirmed', r)

            return True

        # If the code is not parsed manually then it should be a TLObject.
        if code in tlobjects:
            result = reader.tgread_object()
            self.session.process_entities(result)
            if state:
                state.process(result)

            return True

        self._logger.debug(
            '[WARN] Unknown message: {}, data left in the buffer: {}'
            .format(
                hex(code), repr(reader.get_bytes()[reader.tell_position():])
            )
        )
        return False

    # endregion

    # region Message handling

    def _pop_request(self, msg_id):
        """Pops a pending REQUEST from self._pending_receive, or
           returns None if it's not found.
        """
        message = self._pending_receive.pop(msg_id, None)
        if message:
            return message.request

    def _pop_request_of_type(self, msg_id, t):
        """Pops a pending REQUEST from self._pending_receive if it matches
           the given type, or returns None if it's not found/doesn't match.
        """
        message = self._pending_receive.get(msg_id, None)
        if message and isinstance(message.request, t):
            return self._pending_receive.pop(msg_id).request

    def _pop_requests_of_container(self, container_msg_id):
        """Pops the pending requests (plural) from self._pending_receive if
           they were sent on a container that matches container_msg_id.
        """
        msgs = [msg for msg in self._pending_receive.values()
                if msg.container_msg_id == container_msg_id]

        requests = [msg.request for msg in msgs]
        for msg in msgs:
            self._pending_receive.pop(msg.msg_id, None)
        return requests

    def _clear_all_pending(self):
        for r in self._pending_receive.values():
            r.request.confirm_received.set()
        self._pending_receive.clear()

    async def _resend_request(self, msg_id):
        """Re-sends the request that belongs to a certain msg_id. This may
           also be the msg_id of a container if they were sent in one.
        """
        request = self._pop_request(msg_id)
        if request:
<<<<<<< HEAD
=======
            self._logger.debug('Resending request')
>>>>>>> 23b5a9d1
            await self.send(request)
            return
        requests = self._pop_requests_of_container(msg_id)
        if requests:
<<<<<<< HEAD
=======
            self._logger.debug('Resending container of requests')
>>>>>>> 23b5a9d1
            await self.send(*requests)

    async def _handle_pong(self, msg_id, sequence, reader):
        self._logger.debug('Handling pong')
        pong = reader.tgread_object()
        assert isinstance(pong, Pong)

        request = self._pop_request(pong.msg_id)
        if request:
            self._logger.debug('Pong confirmed a request')
            request.result = pong
            request.confirm_received.set()

        return True

    async def _handle_container(self, msg_id, sequence, reader, state):
        self._logger.debug('Handling container')
        for inner_msg_id, _, inner_len in MessageContainer.iter_read(reader):
            begin_position = reader.tell_position()

            # Note that this code is IMPORTANT for skipping RPC results of
            # lost requests (i.e., ones from the previous connection session)
            try:
                if not await self._process_msg(inner_msg_id, sequence, reader, state):
                    reader.set_position(begin_position + inner_len)
            except:
                # If any error is raised, something went wrong; skip the packet
                reader.set_position(begin_position + inner_len)
                raise

        return True

    async def _handle_bad_server_salt(self, msg_id, sequence, reader):
        self._logger.debug('Handling bad server salt')
        bad_salt = reader.tgread_object()
        assert isinstance(bad_salt, BadServerSalt)

        # Our salt is unsigned, but the objects work with signed salts
        self.session.salt = struct.unpack(
            '<Q', struct.pack('<q', bad_salt.new_server_salt)
        )[0]
        self.session.save()

        # "the bad_server_salt response is received with the
        # correct salt, and the message is to be re-sent with it"
        await self._resend_request(bad_salt.bad_msg_id)

        return True

    async def _handle_bad_msg_notification(self, msg_id, sequence, reader):
        self._logger.debug('Handling bad message notification')
        bad_msg = reader.tgread_object()
        assert isinstance(bad_msg, BadMsgNotification)

        error = BadMessageError(bad_msg.error_code)
        if bad_msg.error_code in (16, 17):
            # sent msg_id too low or too high (respectively).
            # Use the current msg_id to determine the right time offset.
            self.session.update_time_offset(correct_msg_id=msg_id)
            self._logger.debug('Read Bad Message error: ' + str(error))
            self._logger.debug('Attempting to use the correct time offset.')
            await self._resend_request(bad_msg.bad_msg_id)
            return True
        elif bad_msg.error_code == 32:
            # msg_seqno too low, so just pump it up by some "large" amount
            # TODO A better fix would be to start with a new fresh session ID
            self.session._sequence += 64
            await self._resend_request(bad_msg.bad_msg_id)
            return True
        elif bad_msg.error_code == 33:
            # msg_seqno too high never seems to happen but just in case
            self.session._sequence -= 16
            await self._resend_request(bad_msg.bad_msg_id)
            return True
        else:
            raise error

    async def _handle_msg_detailed_info(self, msg_id, sequence, reader):
        msg_new = reader.tgread_object()
        assert isinstance(msg_new, MsgDetailedInfo)

        # TODO For now, simply ack msg_new.answer_msg_id
        # Relevant tdesktop source code: https://goo.gl/VvpCC6
        await self._send_acknowledge(msg_new.answer_msg_id)
        return True

    async def _handle_msg_new_detailed_info(self, msg_id, sequence, reader):
        msg_new = reader.tgread_object()
        assert isinstance(msg_new, MsgNewDetailedInfo)

        # TODO For now, simply ack msg_new.answer_msg_id
        # Relevant tdesktop source code: https://goo.gl/G7DPsR
        await self._send_acknowledge(msg_new.answer_msg_id)
        return True

    async def _handle_new_session_created(self, msg_id, sequence, reader):
        new_session = reader.tgread_object()
        assert isinstance(new_session, NewSessionCreated)
        # TODO https://goo.gl/LMyN7A
        return True

    async def _handle_rpc_result(self, msg_id, sequence, reader):
        self._logger.debug('Handling RPC result')
        reader.read_int(signed=False)  # code
        request_id = reader.read_long()
        inner_code = reader.read_int(signed=False)

        request = self._pop_request(request_id)

        if inner_code == 0x2144ca19:  # RPC Error
            if self.session.report_errors and request:
                error = rpc_message_to_error(
                    reader.read_int(), reader.tgread_string(),
                    report_method=type(request).CONSTRUCTOR_ID
                )
            else:
                error = rpc_message_to_error(
                    reader.read_int(), reader.tgread_string()
                )

            if request:
                request.rpc_error = error
                request.confirm_received.set()
            # else TODO Where should this error be reported?
            # Read may be async. Can an error not-belong to a request?
            self._logger.debug('Read RPC error: %s', str(error))
            return True  # All contents were read okay

        elif request:
            self._logger.debug('Reading request response')
            if inner_code == 0x3072cfa1:  # GZip packed
                unpacked_data = gzip.decompress(reader.tgread_bytes())
                with BinaryReader(unpacked_data) as compressed_reader:
                    request.on_response(compressed_reader)
            else:
                reader.seek(-4)
                request.on_response(reader)

            self.session.process_entities(request.result)
            request.confirm_received.set()
            return True

        # If it's really a result for RPC from previous connection
        # session, it will be skipped by the handle_container()
        self._logger.debug('Lost request will be skipped.')
        return False

    async def _handle_gzip_packed(self, msg_id, sequence, reader, state):
        self._logger.debug('Handling gzip packed data')
        with BinaryReader(GzipPacked.read(reader)) as compressed_reader:
            return await self._process_msg(msg_id, sequence, compressed_reader, state)

    # endregion<|MERGE_RESOLUTION|>--- conflicted
+++ resolved
@@ -286,18 +286,12 @@
         """
         request = self._pop_request(msg_id)
         if request:
-<<<<<<< HEAD
-=======
             self._logger.debug('Resending request')
->>>>>>> 23b5a9d1
             await self.send(request)
             return
         requests = self._pop_requests_of_container(msg_id)
         if requests:
-<<<<<<< HEAD
-=======
             self._logger.debug('Resending container of requests')
->>>>>>> 23b5a9d1
             await self.send(*requests)
 
     async def _handle_pong(self, msg_id, sequence, reader):
