--- conflicted
+++ resolved
@@ -164,14 +164,8 @@
                  connection_mode=ConnectionMode.TCP_FULL,
                  use_ipv6=False,
                  proxy=None,
-<<<<<<< HEAD
-                 timeout=timedelta(seconds=5),
+                 timeout=timedelta(seconds=10),
                  loop=None,
-=======
-                 update_workers=None,
-                 timeout=timedelta(seconds=10),
-                 spawn_read_thread=True,
->>>>>>> 13e59983
                  report_errors=True,
                  **kwargs):
         super().__init__(
@@ -526,13 +520,8 @@
 
     # region Dialogs ("chats") requests
 
-<<<<<<< HEAD
     async def iter_dialogs(self, limit=None, offset_date=None, offset_id=0,
-                           offset_peer=InputPeerEmpty(), _total_box=None):
-=======
-    def iter_dialogs(self, limit=None, offset_date=None, offset_id=0,
-                     offset_peer=InputPeerEmpty(), _total=None):
->>>>>>> 13e59983
+                           offset_peer=InputPeerEmpty(), _total=None):
         """
         Returns an iterator over the dialogs, yielding 'limit' at most.
         Dialogs are the open "chats" or conversations with other people.
@@ -616,20 +605,12 @@
         Same as :meth:`iter_dialogs`, but returns a list instead
         with an additional ``.total`` attribute on the list.
         """
-<<<<<<< HEAD
-        total_box = _Box(0)
-        kwargs['_total_box'] = total_box
+        total = [0]
+        kwargs['_total'] = total
         dialogs = UserList()
         async for dialog in self.iter_dialogs(*args, **kwargs):
             dialogs.append(dialog)
-
-        dialogs.total = total_box.x
-=======
-        total = [0]
-        kwargs['_total'] = total
-        dialogs = UserList(self.iter_dialogs(*args, **kwargs))
         dialogs.total = total[0]
->>>>>>> 13e59983
         return dialogs
 
     async def iter_drafts(self):  # TODO: Ability to provide a `filter`
@@ -956,15 +937,9 @@
         else:
             return await self(messages.DeleteMessagesRequest(message_ids, revoke=revoke))
 
-<<<<<<< HEAD
     async def iter_messages(self, entity, limit=20, offset_date=None,
                             offset_id=0, max_id=0, min_id=0, add_offset=0,
-                            batch_size=100, wait_time=None, _total_box=None):
-=======
-    def iter_messages(self, entity, limit=20, offset_date=None,
-                      offset_id=0, max_id=0, min_id=0, add_offset=0,
-                      batch_size=100, wait_time=None, _total=None):
->>>>>>> 13e59983
+                            batch_size=100, wait_time=None, _total=None):
         """
         Iterator over the message history for the specified entity.
 
@@ -1106,20 +1081,13 @@
         Same as :meth:`iter_messages`, but returns a list instead
         with an additional ``.total`` attribute on the list.
         """
-<<<<<<< HEAD
-        total_box = _Box(0)
-        kwargs['_total_box'] = total_box
+        total = [0]
+        kwargs['_total'] = total
         msgs = UserList()
         async for msg in self.iter_messages(*args, **kwargs):
             msgs.append(msg)
 
-        msgs.total = total_box.x
-=======
-        total = [0]
-        kwargs['_total'] = total
-        msgs = UserList(self.iter_messages(*args, **kwargs))
         msgs.total = total[0]
->>>>>>> 13e59983
         return msgs
 
     async def get_message_history(self, *args, **kwargs):
@@ -1194,14 +1162,8 @@
 
         raise TypeError('Invalid message type: {}'.format(type(message)))
 
-<<<<<<< HEAD
     async def iter_participants(self, entity, limit=None, search='',
-                                filter=None, aggressive=False,
-                                _total_box=None):
-=======
-    def iter_participants(self, entity, limit=None, search='',
-                          filter=None, aggressive=False, _total=None):
->>>>>>> 13e59983
+                                filter=None, aggressive=False, _total=None):
         """
         Iterator over the participants belonging to the specified chat.
 
@@ -1258,15 +1220,9 @@
         if isinstance(entity, InputPeerChannel):
             total = (await self(GetFullChannelRequest(
                 entity
-<<<<<<< HEAD
             ))).full_chat.participants_count
-            if _total_box:
-                _total_box.x = total
-=======
-            )).full_chat.participants_count
             if _total:
                 _total[0] = total
->>>>>>> 13e59983
 
             if limit == 0:
                 return
@@ -1325,15 +1281,9 @@
 
         elif isinstance(entity, InputPeerChat):
             # TODO We *could* apply the `filter` here ourselves
-<<<<<<< HEAD
             full = await self(GetFullChatRequest(entity.chat_id))
-            if _total_box:
-                _total_box.x = len(full.full_chat.participants.participants)
-=======
-            full = self(GetFullChatRequest(entity.chat_id))
             if _total:
                 _total[0] = len(full.full_chat.participants.participants)
->>>>>>> 13e59983
 
             have = 0
             users = {user.id: user for user in full.users}
@@ -1362,19 +1312,12 @@
         Same as :meth:`iter_participants`, but returns a list instead
         with an additional ``.total`` attribute on the list.
         """
-<<<<<<< HEAD
-        total_box = _Box(0)
-        kwargs['_total_box'] = total_box
+        total = [0]
+        kwargs['_total'] = total
         participants = UserList()
         async for participant in self.iter_participants(*args, **kwargs):
             participants.append(participant)
-        participants.total = total_box.x
-=======
-        total = [0]
-        kwargs['_total'] = total
-        participants = UserList(self.iter_participants(*args, **kwargs))
         participants.total = total[0]
->>>>>>> 13e59983
         return participants
 
     # endregion
@@ -1480,13 +1423,8 @@
                 images = images[10:]
 
             result.extend(
-<<<<<<< HEAD
                 await self.send_file(
-                    entity, x, allow_cache=False,
-=======
-                self.send_file(
                     entity, x, allow_cache=allow_cache,
->>>>>>> 13e59983
                     caption=caption, force_document=force_document,
                     progress_callback=progress_callback, reply_to=reply_to,
                     attributes=attributes, thumb=thumb, **kwargs
@@ -1979,13 +1917,8 @@
         )
         return file
 
-<<<<<<< HEAD
     async def _download_document(self, document, file, date, progress_callback):
-        """Specialized version of .download_media() for documents"""
-=======
-    def _download_document(self, document, file, date, progress_callback):
         """Specialized version of .download_media() for documents."""
->>>>>>> 13e59983
         if isinstance(document, MessageMediaDocument):
             document = document.document
         if not isinstance(document, Document):
@@ -2468,12 +2401,8 @@
         Turns the given peer into its input entity version. Most requests
         use this kind of InputUser, InputChat and so on, so this is the
         most suitable call to make for those cases.
-<<<<<<< HEAD
-        entity (:obj:`str` | :obj:`int` | :obj:`Peer` | :obj:`InputPeer`):
-=======
 
         entity (:obj:`str` | :obj:`int` | :tl:`Peer` | :tl:`InputPeer`):
->>>>>>> 13e59983
             The integer ID of an user or otherwise either of a
             :tl:`PeerUser`, :tl:`PeerChat` or :tl:`PeerChannel`, for
             which to get its ``Input*`` version.
