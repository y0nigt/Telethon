import abc
from .chatgetter import ChatGetter
from .sendergetter import SenderGetter
from .messagebutton import MessageButton
from .forward import Forward
from .. import TLObject, types, functions
from ... import utils, errors

# TODO Figure out a way to have the code generator error on missing fields
# Maybe parsing the init function alone if that's possible.
class Message(ChatGetter, SenderGetter, TLObject, abc.ABC):
    """
    This custom class aggregates both :tl:`Message` and
    :tl:`MessageService` to ease accessing their members.

    Remember that this class implements `ChatGetter
    <telethon.tl.custom.chatgetter.ChatGetter>` and `SenderGetter
    <telethon.tl.custom.sendergetter.SenderGetter>` which means you
    have access to all their sender and chat properties and methods.

    Members:
        id (`int`):
            The ID of this message. This field is *always* present.
            Any other member is optional and may be ``None``.

        out (`bool`):
            Whether the message is outgoing (i.e. you sent it from
            another session) or incoming (i.e. someone else sent it).

            Note that messages in your own chat are always incoming,
            but this member will be ``True`` if you send a message
            to your own chat. Messages you forward to your chat are
            *not* considered outgoing, just like official clients
            display them.

        mentioned (`bool`):
            Whether you were mentioned in this message or not.
            Note that replies to your own messages also count
            as mentions.

        media_unread (`bool`):
            Whether you have read the media in this message
            or not, e.g. listened to the voice note media.

        silent (`bool`):
            Whether this message should notify or not,
            used in channels.

        post (`bool`):
            Whether this message is a post in a broadcast
            channel or not.

        to_id (:tl:`Peer`):
            The peer to which this message was sent, which is either
            :tl:`PeerUser`, :tl:`PeerChat` or :tl:`PeerChannel`. This
            will always be present except for empty messages.

        date (`datetime`):
            The UTC+0 `datetime` object indicating when this message
            was sent. This will always be present except for empty
            messages.

        message (`str`):
            The string text of the message for :tl:`Message` instances,
            which will be ``None`` for other types of messages.

        action (:tl:`MessageAction`):
            The message action object of the message for :tl:`MessageService`
            instances, which will be ``None`` for other types of messages.

        from_id (`int`):
            The ID of the user who sent this message. This will be
            ``None`` if the message was sent in a broadcast channel.

        reply_to_msg_id (`int`):
            The ID to which this message is replying to, if any.

        fwd_from (:tl:`MessageFwdHeader`):
            The original forward header if this message is a forward.
            You should probably use the `forward` property instead.

        via_bot_id (`int`):
            The ID of the bot used to send this message
            through its inline mode (e.g. "via @like").

        media (:tl:`MessageMedia`):
            The media sent with this message if any (such as
            photos, videos, documents, gifs, stickers, etc.).

            You may want to access the `photo`, `document`
            etc. properties instead.

        reply_markup (:tl:`ReplyMarkup`):
            The reply markup for this message (which was sent
            either via a bot or by a bot). You probably want
            to access `buttons` instead.

        entities (List[:tl:`MessageEntity`]):
            The list of markup entities in this message,
            such as bold, italics, code, hyperlinks, etc.

        views (`int`):
            The number of views this message from a broadcast
            channel has. This is also present in forwards.

        edit_date (`datetime`):
            The date when this message was last edited.

        post_author (`str`):
            The display name of the message sender to
            show in messages sent to broadcast channels.

        grouped_id (`int`):
            If this message belongs to a group of messages
            (photo albums or video albums), all of them will
            have the same value here.
    """

    # region Initialization

    def __init__(
            # Common to all
            self, id,

            # Common to Message and MessageService (mandatory)
            to_id=None, date=None,

            # Common to Message and MessageService (flags)
            out=None, mentioned=None, media_unread=None, silent=None,
            post=None, from_id=None, reply_to_msg_id=None,

            # For Message (mandatory)
            message=None,

            # For Message (flags)
            fwd_from=None, via_bot_id=None, media=None, reply_markup=None,
            entities=None, views=None, edit_date=None, post_author=None,
            grouped_id=None,

            # For MessageAction (mandatory)
            action=None):
        # Common properties to all messages
        self.id = id
        self.to_id = to_id
        self.date = date
        self.out = out
        self.mentioned = mentioned
        self.media_unread = media_unread
        self.silent = silent
        self.post = post
        self.from_id = from_id
        self.reply_to_msg_id = reply_to_msg_id
        self.message = message
        self.fwd_from = fwd_from
        self.via_bot_id = via_bot_id
        self.media = media
        self.reply_markup = reply_markup
        self.entities = entities
        self.views = views
        self.edit_date = edit_date
        self.post_author = post_author
        self.grouped_id = grouped_id
        self.action = action

        # Convenient storage for custom functions
        self._client = None
        self._text = None
        self._reply_message = None
        self._buttons = None
        self._buttons_flat = None
        self._buttons_count = None
        self._sender_id = from_id
        self._sender = None
        self._input_sender = None

        if not out and isinstance(to_id, types.PeerUser):
            self._chat_peer = types.PeerUser(from_id)
            if from_id == to_id.user_id:
                self.out = not self.fwd_from  # Patch out in our chat
        else:
            self._chat_peer = to_id

        self._broadcast = post
        self._chat = None
        self._input_chat = None
        self._forward = None

    def _finish_init(self, client, entities, input_chat):
        """
        Finishes the initialization of this message by setting
        the client that sent the message and making use of the
        known entities.
        """
        self._client = client
        self._sender = entities.get(self._sender_id)
        if self._sender:
            self._input_sender = utils.get_input_peer(self._sender)
            if not getattr(self._input_sender, 'access_hash', True):
                self._input_sender = None

        self._chat = entities.get(self.chat_id)
        self._input_chat = input_chat
        if not self._input_chat and self._chat:
            self._input_chat = utils.get_input_peer(self._chat)
            if not getattr(self._input_chat, 'access_hash', True):
                # Telegram may omit the hash in updates -> invalid peer
                # However things like InputPeerSelf() or InputPeerChat(id)
                # are still valid so default to getting "True" on not found
                self._input_chat = None

        if self.fwd_from:
            self._forward = Forward(self._client, self.fwd_from, entities)

    # endregion Initialization

    # region Public Properties

    @property
    def client(self):
        """
        Returns the `telethon.client.telegramclient.TelegramClient`
        that patched this message. This will only be present if you
        **use the friendly methods**, it won't be there if you invoke
        raw API methods manually, in which case you should only access
        members, not properties.
        """
        return self._client

    @property
    def text(self):
        """
        The message text, formatted using the client's default
        parse mode. Will be ``None`` for :tl:`MessageService`.
        """
<<<<<<< HEAD
        if self._text is None and 'message' in self.__dict__:
            if not self._client.parse_mode:
                return self.__dict__['message']
            self._text = self._client.parse_mode.unparse(
                self.__dict__['message'], self.__dict__.get('entities'))
=======
        if self._text is None and self._client:
            self._text = self._client.parse_mode.unparse(
                self.message, self.entities)
>>>>>>> 80a5e709

        return self._text

    @text.setter
    def text(self, value):
<<<<<<< HEAD
        if self._client.parse_mode:
            msg, ent = self._client.parse_mode.parse(value)
        else:
            msg, ent = value, []
        self.__dict__['message'] = msg
        self.__dict__['entities'] = ent
        self._text = value
=======
        self._text = value
        if self._client and self._client.parse_mode:
            self.message, self.entities = self._client.parse_mode.parse(value)
        else:
            self.message, self.entities = value, []
>>>>>>> 80a5e709

    @property
    def raw_text(self):
        """
        The raw message text, ignoring any formatting.
        Will be ``None`` for :tl:`MessageService`.

        Setting a value to this field will erase the
        `entities`, unlike changing the `message` member.
        """
<<<<<<< HEAD
        return self.__dict__.get('message')

    @raw_text.setter
    def raw_text(self, value):
        self.__dict__['message'] = value
        self.__dict__['entities'] = []
        self._text = None

    @property
    def message(self):
        """
        The raw message text, ignoring any formatting.
        Will be ``None`` for :tl:`MessageService`.
        """
        return self.raw_text

    @message.setter
    def message(self, value):
        self.raw_text = value

    @property
    def action(self):
        """
        The :tl:`MessageAction` for the :tl:`MessageService`.
        Will be ``None`` for :tl:`Message`.
        """
        if isinstance(self.original_message, types.MessageService):
            return self.original_message.action

    # TODO Make a property for via_bot and via_input_bot, as well as get_*
    def _reload_message(self):
        """
        Re-fetches this message to reload the sender and chat entities,
        along with their input versions.
        """
        try:
            chat = self.get_input_chat() if self.is_channel else None
            msg = self._client.get_messages(
                chat, ids=self.original_message.id)
        except ValueError:
            return  # We may not have the input chat/get message failed
        if not msg:
            return  # The message may be deleted and it will be None

        self._sender = msg._sender
        self._input_sender = msg._input_sender
        self._chat = msg._chat
        self._input_chat = msg._input_chat

    @property
    def sender(self):
        """
        Returns the :tl:`User` that sent this message. It may be ``None``
        if the message has no sender or if Telegram didn't send the sender
        inside message events.

        If you're using `telethon.events`, use `get_sender` instead.
        """
        return self._sender

    def get_sender(self):
        """
        Returns `sender`, but will make an API call to find the
        sender unless it's already cached.
        """
        if self._sender is None and self.get_input_sender():
            try:
                self._sender =\
                    self._client.get_entity(self._input_sender)
            except ValueError:
                self._reload_message()
        return self._sender

    @property
    def chat(self):
        """
        Returns the :tl:`User`, :tl:`Chat` or :tl:`Channel` where this message
        was sent. It may be ``None`` if Telegram didn't send the chat inside
        message events.

        If you're using `telethon.events`, use `get_chat` instead.
        """
        return self._chat

    def get_chat(self):
        """
        Returns `chat`, but will make an API call to find the
        chat unless it's already cached.
        """
        if self._chat is None and self.get_input_chat():
            try:
                self._chat =\
                    self._client.get_entity(self._input_chat)
            except ValueError:
                self._reload_message()
        return self._chat

    @property
    def input_sender(self):
        """
        This (:tl:`InputPeer`) is the input version of the user who
        sent the message. Similarly to `input_chat`, this doesn't have
        things like username or similar, but still useful in some cases.

        Note that this might not be available if the library can't
        find the input chat, or if the message a broadcast on a channel.
        """
        if self._input_sender is None:
            if self.is_channel and not self.is_group:
                return None
            try:
                self._input_sender = self._client.session\
                    .get_input_entity(self.original_message.from_id)
            except ValueError:
                pass
        return self._input_sender

    def get_input_sender(self):
        """
        Returns `input_sender`, but will make an API call to find the
        input sender unless it's already cached.
        """
        if self.input_sender is None\
                and not self.is_channel and not self.is_group:
            self._reload_message()
        return self._input_sender

    @property
    def input_chat(self):
        """
        This (:tl:`InputPeer`) is the input version of the chat where the
        message was sent. Similarly to `input_sender`, this doesn't have
        things like username or similar, but still useful in some cases.

        Note that this might not be available if the library doesn't know
        where the message came from.
        """
        if self._input_chat is None:
            try:
                self._input_chat =\
                    self._client.session.get_input_entity(self._chat_peer)
            except ValueError:
                pass

        return self._input_chat

    def get_input_chat(self):
        """
        Returns `input_chat`, but will make an API call to find the
        input chat unless it's already cached.
        """
        if self.input_chat is None:
            # There's a chance that the chat is a recent new dialog.
            # The input chat cannot rely on ._reload_message() because
            # said method may need the input chat.
            target = self.chat_id
            for d in self._client.iter_dialogs(100):
                if d.id == target:
                    self._chat = d.entity
                    self._input_chat = d.input_entity
                    break

        return self._input_chat

    @property
    def sender_id(self):
        """
        Returns the marked sender integer ID, if present.
        """
        return self.original_message.from_id
=======
        return self.message

    @raw_text.setter
    def raw_text(self, value):
        self.message = value
        self.entities = []
        self._text = None
>>>>>>> 80a5e709

    @property
    def is_reply(self):
        """
        True if the message is a reply to some other.

        Remember that you can access the ID of the message
        this one is replying to through `reply_to_msg_id`,
        and the `Message` object with `get_reply_message()`.
        """
        return bool(self.reply_to_msg_id)

    @property
    def forward(self):
        """
        Returns `Forward <telethon.tl.custom.forward.Forward>`
        if the message has been forwarded from somewhere else.
        """
        return self._forward

    @property
    def buttons(self):
        """
        Returns a matrix (list of lists) containing all buttons of the message
        as `MessageButton <telethon.tl.custom.messagebutton.MessageButton>`
        instances.
        """
        if self._buttons is None and self.reply_markup:
            if not self.input_chat:
                return
            try:
                bot = self._needed_markup_bot()
            except ValueError:
                return
            else:
                self._set_buttons(self._input_chat, bot)

        return self._buttons

    def get_buttons(self):
        """
        Returns `buttons`, but will make an API call to find the
        input chat (needed for the buttons) unless it's already cached.
        """
<<<<<<< HEAD
        if not self.buttons and isinstance(
                self.original_message, types.Message):
            chat = self.get_input_chat()
=======
        if not self.buttons and self.reply_markup:
            chat = await self.get_input_chat()
>>>>>>> 80a5e709
            if not chat:
                return
            try:
                bot = self._needed_markup_bot()
            except ValueError:
                self._reload_message()
                bot = self._needed_markup_bot()  # TODO use via_input_bot

            self._set_buttons(chat, bot)

        return self._buttons

    @property
    def button_count(self):
        """
        Returns the total button count.
        """
        if self._buttons_count is None:
            if isinstance(self.reply_markup, (
                    types.ReplyInlineMarkup, types.ReplyKeyboardMarkup)):
                self._buttons_count = sum(
                    len(row.buttons) for row in self.reply_markup.rows)
            else:
                self._buttons_count = 0

        return self._buttons_count

    @property
    def photo(self):
        """
        If the message media is a photo, this returns the :tl:`Photo` object.
        This will also return the photo for :tl:`MessageService` if their
        action is :tl:`MessageActionChatEditPhoto`.
        """
        if isinstance(self.media, types.MessageMediaPhoto):
            if isinstance(self.media.photo, types.Photo):
                return self.media.photo
        elif isinstance(self.action, types.MessageActionChatEditPhoto):
            return self.action.photo

    @property
    def document(self):
        """
        If the message media is a document,
        this returns the :tl:`Document` object.
        """
        if isinstance(self.media, types.MessageMediaDocument):
            if isinstance(self.media.document, types.Document):
                return self.media.document

    @property
    def audio(self):
        """
        If the message media is a document with an Audio attribute,
        this returns the :tl:`Document` object.
        """
        return self._document_by_attribute(types.DocumentAttributeAudio,
                                           lambda attr: not attr.voice)

    @property
    def voice(self):
        """
        If the message media is a document with a Voice attribute,
        this returns the :tl:`Document` object.
        """
        return self._document_by_attribute(types.DocumentAttributeAudio,
                                           lambda attr: attr.voice)

    @property
    def video(self):
        """
        If the message media is a document with a Video attribute,
        this returns the :tl:`Document` object.
        """
        return self._document_by_attribute(types.DocumentAttributeVideo)

    @property
    def video_note(self):
        """
        If the message media is a document with a Video attribute,
        this returns the :tl:`Document` object.
        """
        return self._document_by_attribute(types.DocumentAttributeVideo,
                                           lambda attr: attr.round_message)

    @property
    def gif(self):
        """
        If the message media is a document with an Animated attribute,
        this returns the :tl:`Document` object.
        """
        return self._document_by_attribute(types.DocumentAttributeAnimated)

    @property
    def sticker(self):
        """
        If the message media is a document with a Sticker attribute,
        this returns the :tl:`Document` object.
        """
        return self._document_by_attribute(types.DocumentAttributeSticker)

    # endregion Public Properties

    # region Public Methods

    def get_entities_text(self, cls=None):
        """
        Returns a list of tuples [(:tl:`MessageEntity`, `str`)], the string
        being the inner text of the message entity (like bold, italics, etc).

        Args:
            cls (`type`):
                Returns entities matching this type only. For example,
                the following will print the text for all ``code`` entities:

                >>> from telethon.tl.types import MessageEntityCode
                >>>
                >>> m = ...  # get the message
                >>> for _, inner_text in m.get_entities_text(MessageEntityCode):
                >>>     print(inner_text)
        """
        ent = self.entities
        if not ent:
            return []

        if cls:
            ent = [c for c in ent if isinstance(c, cls)]

        texts = utils.get_inner_text(self.message, ent)
        return list(zip(ent, texts))

    def get_reply_message(self):
        """
        The `Message` that this message is replying to, or ``None``.

        The result will be cached after its first use.
        """
        if self._reply_message is None:
            if not self.reply_to_msg_id:
                return None
<<<<<<< HEAD
            self._reply_message = self._client.get_messages(
                self.get_input_chat() if self.is_channel else None,
                ids=self.original_message.reply_to_msg_id
=======

            self._reply_message = await self._client.get_messages(
                await self.get_input_chat() if self.is_channel else None,
                ids=self.reply_to_msg_id
>>>>>>> 80a5e709
            )

        return self._reply_message

    def respond(self, *args, **kwargs):
        """
        Responds to the message (not as a reply). Shorthand for
        `telethon.client.messages.MessageMethods.send_message`
        with ``entity`` already set.
        """
        return self._client.send_message(
            self.get_input_chat(), *args, **kwargs)

    def reply(self, *args, **kwargs):
        """
        Replies to the message (as a reply). Shorthand for
        `telethon.client.messages.MessageMethods.send_message`
        with both ``entity`` and ``reply_to`` already set.
        """
<<<<<<< HEAD
        kwargs['reply_to'] = self.original_message.id
        return self._client.send_message(
            self.get_input_chat(), *args, **kwargs)
=======
        kwargs['reply_to'] = self.id
        return await self._client.send_message(
            await self.get_input_chat(), *args, **kwargs)
>>>>>>> 80a5e709

    def forward_to(self, *args, **kwargs):
        """
        Forwards the message. Shorthand for
        `telethon.client.messages.MessageMethods.forward_messages`
        with both ``messages`` and ``from_peer`` already set.

        If you need to forward more than one message at once, don't use
        this `forward_to` method. Use a
        `telethon.client.telegramclient.TelegramClient` instance directly.
        """
<<<<<<< HEAD
        kwargs['messages'] = self.original_message.id
        kwargs['from_peer'] = self.get_input_chat()
        return self._client.forward_messages(*args, **kwargs)
=======
        kwargs['messages'] = self.id
        kwargs['from_peer'] = await self.get_input_chat()
        return await self._client.forward_messages(*args, **kwargs)
>>>>>>> 80a5e709

    def edit(self, *args, **kwargs):
        """
        Edits the message iff it's outgoing. Shorthand for
        `telethon.client.messages.MessageMethods.edit_message`
        with both ``entity`` and ``message`` already set.

        Returns ``None`` if the message was incoming,
        or the edited `Message` otherwise.
        """
<<<<<<< HEAD
        if self.original_message.fwd_from:
            return None
        if not self.original_message.out:
            if not isinstance(self.original_message.to_id, types.PeerUser):
                return None
            me = self._client.get_me(input_peer=True)
            if self.original_message.to_id.user_id != me.user_id:
                return None

        return self._client.edit_message(
            self.get_input_chat(), self.original_message,
=======
        if self.fwd_from or not self.out:
            return None  # We assume self.out was patched for our chat

        return await self._client.edit_message(
            await self.get_input_chat(), self.id,
>>>>>>> 80a5e709
            *args, **kwargs
        )

    def delete(self, *args, **kwargs):
        """
        Deletes the message. You're responsible for checking whether you
        have the permission to do so, or to except the error otherwise.
        Shorthand for
        `telethon.client.messages.MessageMethods.delete_messages` with
        ``entity`` and ``message_ids`` already set.

        If you need to delete more than one message at once, don't use
        this `delete` method. Use a
        `telethon.client.telegramclient.TelegramClient` instance directly.
        """
<<<<<<< HEAD
        return self._client.delete_messages(
            self.get_input_chat(), [self.original_message],
=======
        return await self._client.delete_messages(
            await self.get_input_chat(), [self.id],
>>>>>>> 80a5e709
            *args, **kwargs
        )

    def download_media(self, *args, **kwargs):
        """
<<<<<<< HEAD
        Downloads the media contained in the message, if any.
        `telethon.telegram_client.TelegramClient.download_media` with
        the ``message`` already set.
        """
        return self._client.download_media(
            self.original_message, *args, **kwargs)

    def get_entities_text(self, cls=None):
        """
        Returns a list of tuples [(:tl:`MessageEntity`, `str`)], the string
        being the inner text of the message entity (like bold, italics, etc).

        Args:
            cls (`type`):
                Returns entities matching this type only. For example,
                the following will print the text for all ``code`` entities:

                >>> from telethon.tl.types import MessageEntityCode
                >>>
                >>> m = Message(...)
                >>> for _, inner_text in m.get_entities_text(MessageEntityCode):
                >>>     print(inner_text)
        """
        ent = self.__dict__.get('entities')
        if not ent:
            return []

        if cls:
            ent = [c for c in ent if isinstance(c, cls)]

        texts = get_inner_text(self.__dict__.get('message'), ent)
        return list(zip(ent, texts))

    def click(self, i=None, j=None, *, text=None, filter=None):
=======
        Downloads the media contained in the message, if any. Shorthand
        for `telethon.client.downloads.DownloadMethods.download_media`
        with the ``message`` already set.
        """
        return await self._client.download_media(self, *args, **kwargs)

    async def click(self, i=None, j=None,
                    *, text=None, filter=None, data=None):
>>>>>>> 80a5e709
        """
        Calls `telethon.tl.custom.messagebutton.MessageButton.click`
        for the specified button.

        Does nothing if the message has no buttons.

        Args:
            i (`int`):
                Clicks the i'th button (starting from the index 0).
                Will ``raise IndexError`` if out of bounds. Example:

                >>> message = ...  # get the message somehow
                >>> # Clicking the 3rd button
                >>> # [button1] [button2]
                >>> # [     button3     ]
                >>> # [button4] [button5]
                >>> message.click(2)  # index

            j (`int`):
                Clicks the button at position (i, j), these being the
                indices for the (row, column) respectively. Example:

                >>> # Clicking the 2nd button on the 1st row.
                >>> # [button1] [button2]
                >>> # [     button3     ]
                >>> # [button4] [button5]
                >>> message.click(0, 1)  # (row, column)

                This is equivalent to ``message.buttons[0][1].click()``.

            text (`str` | `callable`):
                Clicks the first button with the text "text". This may
                also be a callable, like a ``re.compile(...).match``,
                and the text will be passed to it.

            filter (`callable`):
                Clicks the first button for which the callable
                returns ``True``. The callable should accept a single
                `telethon.tl.custom.messagebutton.MessageButton` argument.

            data (`bytes`):
                This argument overrides the rest and will not search any
                buttons. Instead, it will directly send the request to
                behave as if it clicked a button with said data. Note
                that if the message does not have this data, it will
                ``raise DataInvalidError``.
        """
        if data:
            if not await self.get_input_chat():
                return None

            try:
                return await self._client(
                    functions.messages.GetBotCallbackAnswerRequest(
                        peer=self._input_chat,
                        msg_id=self.id,
                        data=data
                    )
                )
            except errors.BotTimeout:
                return None

        if sum(int(x is not None) for x in (i, text, filter)) >= 2:
            raise ValueError('You can only set either of i, text or filter')

        if not self.get_buttons():
            return  # Accessing the property sets self._buttons[_flat]

        if text is not None:
            if callable(text):
                for button in self._buttons_flat:
                    if text(button.text):
                        return button.click()
            else:
                for button in self._buttons_flat:
                    if button.text == text:
                        return button.click()
            return

        if filter is not None:
            for button in self._buttons_flat:
                if filter(button):
                    return button.click()
            return

        if i is None:
            i = 0
        if j is None:
            return self._buttons_flat[i].click()
        else:
            return self._buttons[i][j].click()

    # endregion Public Methods

    # region Private Methods

    # TODO Make a property for via_bot and via_input_bot, as well as get_*
    async def _reload_message(self):
        """
        Re-fetches this message to reload the sender and chat entities,
        along with their input versions.
        """
        try:
            chat = await self.get_input_chat() if self.is_channel else None
            msg = await self._client.get_messages(chat, ids=self.id)
        except ValueError:
            return  # We may not have the input chat/get message failed
        if not msg:
            return  # The message may be deleted and it will be None

        self._sender = msg._sender
        self._input_sender = msg._input_sender
        self._chat = msg._chat
        self._input_chat = msg._input_chat

    async def _refetch_sender(self):
        await self._reload_message()

    def _set_buttons(self, chat, bot):
        """
        Helper methods to set the buttons given the input sender and chat.
        """
        if isinstance(self.reply_markup, (
                types.ReplyInlineMarkup, types.ReplyKeyboardMarkup)):
            self._buttons = [[
                MessageButton(self._client, button, chat, bot, self.id)
                for button in row.buttons
            ] for row in self.reply_markup.rows]
            self._buttons_flat = [x for row in self._buttons for x in row]

    def _needed_markup_bot(self):
        """
        Returns the input peer of the bot that's needed for the reply markup.

        This is necessary for :tl:`KeyboardButtonSwitchInline` since we need
        to know what bot we want to start. Raises ``ValueError`` if the bot
        cannot be found but is needed. Returns ``None`` if it's not needed.
        """
        for row in self.reply_markup.rows:
            for button in row.buttons:
                if isinstance(button, types.KeyboardButtonSwitchInline):
                    if button.same_peer:
                        bot = self.input_sender
                        if not bot:
                            raise ValueError('No input sender')
                    else:
                        return self._client.session.get_input_entity(
                            self.via_bot_id)

    def _document_by_attribute(self, kind, condition=None):
        """
        Helper method to return the document only if it has an attribute
        that's an instance of the given kind, and passes the condition.
        """
        for attr in self.document.attributes:
            if isinstance(attr, kind):
                if not condition or condition(self.document):
                    return self.document

    # endregion Private Methods<|MERGE_RESOLUTION|>--- conflicted
+++ resolved
@@ -232,37 +232,19 @@
         The message text, formatted using the client's default
         parse mode. Will be ``None`` for :tl:`MessageService`.
         """
-<<<<<<< HEAD
-        if self._text is None and 'message' in self.__dict__:
-            if not self._client.parse_mode:
-                return self.__dict__['message']
-            self._text = self._client.parse_mode.unparse(
-                self.__dict__['message'], self.__dict__.get('entities'))
-=======
         if self._text is None and self._client:
             self._text = self._client.parse_mode.unparse(
                 self.message, self.entities)
->>>>>>> 80a5e709
 
         return self._text
 
     @text.setter
     def text(self, value):
-<<<<<<< HEAD
-        if self._client.parse_mode:
-            msg, ent = self._client.parse_mode.parse(value)
-        else:
-            msg, ent = value, []
-        self.__dict__['message'] = msg
-        self.__dict__['entities'] = ent
-        self._text = value
-=======
         self._text = value
         if self._client and self._client.parse_mode:
             self.message, self.entities = self._client.parse_mode.parse(value)
         else:
             self.message, self.entities = value, []
->>>>>>> 80a5e709
 
     @property
     def raw_text(self):
@@ -273,178 +255,6 @@
         Setting a value to this field will erase the
         `entities`, unlike changing the `message` member.
         """
-<<<<<<< HEAD
-        return self.__dict__.get('message')
-
-    @raw_text.setter
-    def raw_text(self, value):
-        self.__dict__['message'] = value
-        self.__dict__['entities'] = []
-        self._text = None
-
-    @property
-    def message(self):
-        """
-        The raw message text, ignoring any formatting.
-        Will be ``None`` for :tl:`MessageService`.
-        """
-        return self.raw_text
-
-    @message.setter
-    def message(self, value):
-        self.raw_text = value
-
-    @property
-    def action(self):
-        """
-        The :tl:`MessageAction` for the :tl:`MessageService`.
-        Will be ``None`` for :tl:`Message`.
-        """
-        if isinstance(self.original_message, types.MessageService):
-            return self.original_message.action
-
-    # TODO Make a property for via_bot and via_input_bot, as well as get_*
-    def _reload_message(self):
-        """
-        Re-fetches this message to reload the sender and chat entities,
-        along with their input versions.
-        """
-        try:
-            chat = self.get_input_chat() if self.is_channel else None
-            msg = self._client.get_messages(
-                chat, ids=self.original_message.id)
-        except ValueError:
-            return  # We may not have the input chat/get message failed
-        if not msg:
-            return  # The message may be deleted and it will be None
-
-        self._sender = msg._sender
-        self._input_sender = msg._input_sender
-        self._chat = msg._chat
-        self._input_chat = msg._input_chat
-
-    @property
-    def sender(self):
-        """
-        Returns the :tl:`User` that sent this message. It may be ``None``
-        if the message has no sender or if Telegram didn't send the sender
-        inside message events.
-
-        If you're using `telethon.events`, use `get_sender` instead.
-        """
-        return self._sender
-
-    def get_sender(self):
-        """
-        Returns `sender`, but will make an API call to find the
-        sender unless it's already cached.
-        """
-        if self._sender is None and self.get_input_sender():
-            try:
-                self._sender =\
-                    self._client.get_entity(self._input_sender)
-            except ValueError:
-                self._reload_message()
-        return self._sender
-
-    @property
-    def chat(self):
-        """
-        Returns the :tl:`User`, :tl:`Chat` or :tl:`Channel` where this message
-        was sent. It may be ``None`` if Telegram didn't send the chat inside
-        message events.
-
-        If you're using `telethon.events`, use `get_chat` instead.
-        """
-        return self._chat
-
-    def get_chat(self):
-        """
-        Returns `chat`, but will make an API call to find the
-        chat unless it's already cached.
-        """
-        if self._chat is None and self.get_input_chat():
-            try:
-                self._chat =\
-                    self._client.get_entity(self._input_chat)
-            except ValueError:
-                self._reload_message()
-        return self._chat
-
-    @property
-    def input_sender(self):
-        """
-        This (:tl:`InputPeer`) is the input version of the user who
-        sent the message. Similarly to `input_chat`, this doesn't have
-        things like username or similar, but still useful in some cases.
-
-        Note that this might not be available if the library can't
-        find the input chat, or if the message a broadcast on a channel.
-        """
-        if self._input_sender is None:
-            if self.is_channel and not self.is_group:
-                return None
-            try:
-                self._input_sender = self._client.session\
-                    .get_input_entity(self.original_message.from_id)
-            except ValueError:
-                pass
-        return self._input_sender
-
-    def get_input_sender(self):
-        """
-        Returns `input_sender`, but will make an API call to find the
-        input sender unless it's already cached.
-        """
-        if self.input_sender is None\
-                and not self.is_channel and not self.is_group:
-            self._reload_message()
-        return self._input_sender
-
-    @property
-    def input_chat(self):
-        """
-        This (:tl:`InputPeer`) is the input version of the chat where the
-        message was sent. Similarly to `input_sender`, this doesn't have
-        things like username or similar, but still useful in some cases.
-
-        Note that this might not be available if the library doesn't know
-        where the message came from.
-        """
-        if self._input_chat is None:
-            try:
-                self._input_chat =\
-                    self._client.session.get_input_entity(self._chat_peer)
-            except ValueError:
-                pass
-
-        return self._input_chat
-
-    def get_input_chat(self):
-        """
-        Returns `input_chat`, but will make an API call to find the
-        input chat unless it's already cached.
-        """
-        if self.input_chat is None:
-            # There's a chance that the chat is a recent new dialog.
-            # The input chat cannot rely on ._reload_message() because
-            # said method may need the input chat.
-            target = self.chat_id
-            for d in self._client.iter_dialogs(100):
-                if d.id == target:
-                    self._chat = d.entity
-                    self._input_chat = d.input_entity
-                    break
-
-        return self._input_chat
-
-    @property
-    def sender_id(self):
-        """
-        Returns the marked sender integer ID, if present.
-        """
-        return self.original_message.from_id
-=======
         return self.message
 
     @raw_text.setter
@@ -452,7 +262,6 @@
         self.message = value
         self.entities = []
         self._text = None
->>>>>>> 80a5e709
 
     @property
     def is_reply(self):
@@ -497,14 +306,8 @@
         Returns `buttons`, but will make an API call to find the
         input chat (needed for the buttons) unless it's already cached.
         """
-<<<<<<< HEAD
-        if not self.buttons and isinstance(
-                self.original_message, types.Message):
+        if not self.buttons and self.reply_markup:
             chat = self.get_input_chat()
-=======
-        if not self.buttons and self.reply_markup:
-            chat = await self.get_input_chat()
->>>>>>> 80a5e709
             if not chat:
                 return
             try:
@@ -645,16 +448,10 @@
         if self._reply_message is None:
             if not self.reply_to_msg_id:
                 return None
-<<<<<<< HEAD
+
             self._reply_message = self._client.get_messages(
                 self.get_input_chat() if self.is_channel else None,
-                ids=self.original_message.reply_to_msg_id
-=======
-
-            self._reply_message = await self._client.get_messages(
-                await self.get_input_chat() if self.is_channel else None,
                 ids=self.reply_to_msg_id
->>>>>>> 80a5e709
             )
 
         return self._reply_message
@@ -674,15 +471,9 @@
         `telethon.client.messages.MessageMethods.send_message`
         with both ``entity`` and ``reply_to`` already set.
         """
-<<<<<<< HEAD
-        kwargs['reply_to'] = self.original_message.id
+        kwargs['reply_to'] = self.id
         return self._client.send_message(
             self.get_input_chat(), *args, **kwargs)
-=======
-        kwargs['reply_to'] = self.id
-        return await self._client.send_message(
-            await self.get_input_chat(), *args, **kwargs)
->>>>>>> 80a5e709
 
     def forward_to(self, *args, **kwargs):
         """
@@ -694,15 +485,9 @@
         this `forward_to` method. Use a
         `telethon.client.telegramclient.TelegramClient` instance directly.
         """
-<<<<<<< HEAD
-        kwargs['messages'] = self.original_message.id
+        kwargs['messages'] = self.id
         kwargs['from_peer'] = self.get_input_chat()
         return self._client.forward_messages(*args, **kwargs)
-=======
-        kwargs['messages'] = self.id
-        kwargs['from_peer'] = await self.get_input_chat()
-        return await self._client.forward_messages(*args, **kwargs)
->>>>>>> 80a5e709
 
     def edit(self, *args, **kwargs):
         """
@@ -713,25 +498,11 @@
         Returns ``None`` if the message was incoming,
         or the edited `Message` otherwise.
         """
-<<<<<<< HEAD
-        if self.original_message.fwd_from:
-            return None
-        if not self.original_message.out:
-            if not isinstance(self.original_message.to_id, types.PeerUser):
-                return None
-            me = self._client.get_me(input_peer=True)
-            if self.original_message.to_id.user_id != me.user_id:
-                return None
-
-        return self._client.edit_message(
-            self.get_input_chat(), self.original_message,
-=======
         if self.fwd_from or not self.out:
             return None  # We assume self.out was patched for our chat
 
-        return await self._client.edit_message(
-            await self.get_input_chat(), self.id,
->>>>>>> 80a5e709
+        return self._client.edit_message(
+            self.get_input_chat(), self.id,
             *args, **kwargs
         )
 
@@ -747,63 +518,20 @@
         this `delete` method. Use a
         `telethon.client.telegramclient.TelegramClient` instance directly.
         """
-<<<<<<< HEAD
         return self._client.delete_messages(
-            self.get_input_chat(), [self.original_message],
-=======
-        return await self._client.delete_messages(
-            await self.get_input_chat(), [self.id],
->>>>>>> 80a5e709
-            *args, **kwargs
+            self.get_input_chat(), [self.id],
         )
 
     def download_media(self, *args, **kwargs):
         """
-<<<<<<< HEAD
-        Downloads the media contained in the message, if any.
-        `telethon.telegram_client.TelegramClient.download_media` with
-        the ``message`` already set.
-        """
-        return self._client.download_media(
-            self.original_message, *args, **kwargs)
-
-    def get_entities_text(self, cls=None):
-        """
-        Returns a list of tuples [(:tl:`MessageEntity`, `str`)], the string
-        being the inner text of the message entity (like bold, italics, etc).
-
-        Args:
-            cls (`type`):
-                Returns entities matching this type only. For example,
-                the following will print the text for all ``code`` entities:
-
-                >>> from telethon.tl.types import MessageEntityCode
-                >>>
-                >>> m = Message(...)
-                >>> for _, inner_text in m.get_entities_text(MessageEntityCode):
-                >>>     print(inner_text)
-        """
-        ent = self.__dict__.get('entities')
-        if not ent:
-            return []
-
-        if cls:
-            ent = [c for c in ent if isinstance(c, cls)]
-
-        texts = get_inner_text(self.__dict__.get('message'), ent)
-        return list(zip(ent, texts))
-
-    def click(self, i=None, j=None, *, text=None, filter=None):
-=======
         Downloads the media contained in the message, if any. Shorthand
         for `telethon.client.downloads.DownloadMethods.download_media`
         with the ``message`` already set.
         """
-        return await self._client.download_media(self, *args, **kwargs)
-
-    async def click(self, i=None, j=None,
+        return self._client.download_media(self, *args, **kwargs)
+
+    def click(self, i=None, j=None,
                     *, text=None, filter=None, data=None):
->>>>>>> 80a5e709
         """
         Calls `telethon.tl.custom.messagebutton.MessageButton.click`
         for the specified button.
@@ -852,11 +580,11 @@
                 ``raise DataInvalidError``.
         """
         if data:
-            if not await self.get_input_chat():
+            if not self.get_input_chat():
                 return None
 
             try:
-                return await self._client(
+                return self._client(
                     functions.messages.GetBotCallbackAnswerRequest(
                         peer=self._input_chat,
                         msg_id=self.id,
@@ -901,14 +629,14 @@
     # region Private Methods
 
     # TODO Make a property for via_bot and via_input_bot, as well as get_*
-    async def _reload_message(self):
+    def _reload_message(self):
         """
         Re-fetches this message to reload the sender and chat entities,
         along with their input versions.
         """
         try:
-            chat = await self.get_input_chat() if self.is_channel else None
-            msg = await self._client.get_messages(chat, ids=self.id)
+            chat = self.get_input_chat() if self.is_channel else None
+            msg = self._client.get_messages(chat, ids=self.id)
         except ValueError:
             return  # We may not have the input chat/get message failed
         if not msg:
@@ -919,8 +647,8 @@
         self._chat = msg._chat
         self._input_chat = msg._input_chat
 
-    async def _refetch_sender(self):
-        await self._reload_message()
+    def _refetch_sender(self):
+        self._reload_message()
 
     def _set_buttons(self, chat, bot):
         """
