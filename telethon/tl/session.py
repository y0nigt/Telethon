import json
import os
import platform
import sqlite3
import time
from base64 import b64decode
from os.path import isfile as file_exists

from .. import utils, helpers
from ..tl import TLObject
from ..tl.types import (
    PeerUser, PeerChat, PeerChannel,
    InputPeerUser, InputPeerChat, InputPeerChannel
)

EXTENSION = '.session'
CURRENT_VERSION = 2  # database version


class Session:
    """This session contains the required information to login into your
       Telegram account. NEVER give the saved JSON file to anyone, since
       they would gain instant access to all your messages and contacts.

       If you think the session has been compromised, close all the sessions
       through an official Telegram client to revoke the authorization.
    """
    def __init__(self, session_id):
        """session_user_id should either be a string or another Session.
           Note that if another session is given, only parameters like
           those required to init a connection will be copied.
        """
        # These values will NOT be saved
        self.filename = ':memory:'

        # For connection purposes
        if isinstance(session_id, Session):
            self.device_model = session_id.device_model
            self.system_version = session_id.system_version
            self.app_version = session_id.app_version
            self.lang_code = session_id.lang_code
            self.system_lang_code = session_id.system_lang_code
            self.lang_pack = session_id.lang_pack
            self.report_errors = session_id.report_errors
            self.save_entities = session_id.save_entities
            self.flood_sleep_threshold = session_id.flood_sleep_threshold
        else:  # str / None
            if session_id:
                self.filename = session_id
                if not self.filename.endswith(EXTENSION):
                    self.filename += EXTENSION

            system = platform.uname()
            self.device_model = system.system or 'Unknown'
            self.system_version = system.release or '1.0'
            self.app_version = '1.0'  # '0' will provoke error
            self.lang_code = 'en'
            self.system_lang_code = self.lang_code
            self.lang_pack = ''
            self.report_errors = True
            self.save_entities = True
            self.flood_sleep_threshold = 60

<<<<<<< HEAD
        self.id = helpers.generate_random_long(signed=False)
=======
        self.id = helpers.generate_random_long(signed=True)
>>>>>>> c4e26c95
        self._sequence = 0
        self.time_offset = 0
        self._last_msg_id = 0  # Long
        self.salt = 0  # Long

        # Cross-thread safety
        self._seq_no_lock = Lock()
        self._msg_id_lock = Lock()
        self._db_lock = Lock()

        # These values will be saved
        self._dc_id = 0
        self._server_address = None
        self._port = None
        self._auth_key = None

        # Migrating from .json -> SQL
        entities = self._check_migrate_json()

        self._conn = sqlite3.connect(self.filename, check_same_thread=False)
        c = self._conn.cursor()
        c.execute("select name from sqlite_master "
                  "where type='table' and name='version'")
        if c.fetchone():
            # Tables already exist, check for the version
            c.execute("select version from version")
            version = c.fetchone()[0]
            if version != CURRENT_VERSION:
                self._upgrade_database(old=version)
                c.execute("delete from version")
                c.execute("insert into version values (?)", (CURRENT_VERSION,))
                self.save()

            # These values will be saved
            c.execute('select * from sessions')
            tuple_ = c.fetchone()
            if tuple_:
                self._dc_id, self._server_address, self._port, key, = tuple_
                from ..crypto import AuthKey
                self._auth_key = AuthKey(data=key)

            c.close()
        else:
            # Tables don't exist, create new ones
            c.execute("create table version (version integer)")
            c.execute("insert into version values (?)", (CURRENT_VERSION,))
            c.execute(
                """create table sessions (
                    dc_id integer primary key,
                    server_address text,
                    port integer,
                    auth_key blob
                ) without rowid"""
            )
            c.execute(
                """create table entities (
                    id integer primary key,
                    hash integer not null,
                    username text,
                    phone integer,
                    name text
                ) without rowid"""
            )
            # Save file_size along with md5_digest
            # to make collisions even more unlikely.
            c.execute(
                """create table sent_files (
                    md5_digest blob,
                    file_size integer,
                    file_id integer,
                    part_count integer,
                    primary key(md5_digest, file_size)
                ) without rowid"""
            )
            # Migrating from JSON -> new table and may have entities
            if entities:
                c.executemany(
                    'insert or replace into entities values (?,?,?,?,?)',
                    entities
                )
            c.close()
            self.save()

    def _check_migrate_json(self):
        if file_exists(self.filename):
            try:
                with open(self.filename, encoding='utf-8') as f:
                    data = json.load(f)
                self.delete()  # Delete JSON file to create database

                self._port = data.get('port', self._port)
                self._server_address = \
                    data.get('server_address', self._server_address)

                from ..crypto import AuthKey
                if data.get('auth_key_data', None) is not None:
                    key = b64decode(data['auth_key_data'])
                    self._auth_key = AuthKey(data=key)

                rows = []
                for p_id, p_hash in data.get('entities', []):
                    rows.append((p_id, p_hash, None, None, None))
                return rows
            except UnicodeDecodeError:
                return []  # No entities

    def _upgrade_database(self, old):
        if old == 1:
            self._conn.execute(
                """create table sent_files (
                    md5_digest blob,
                    file_size integer,
                    file_id integer,
                    part_count integer,
                    primary key(md5_digest, file_size)
                ) without rowid"""
            )
            old = 2

    # Data from sessions should be kept as properties
    # not to fetch the database every time we need it
    def set_dc(self, dc_id, server_address, port):
        self._dc_id = dc_id
        self._server_address = server_address
        self._port = port
        self._update_session_table()

        # Fetch the auth_key corresponding to this data center
        c = self._conn.cursor()
        c.execute('select auth_key from sessions')
        tuple_ = c.fetchone()
        if tuple_:
            from ..crypto import AuthKey
            self._auth_key = AuthKey(data=tuple_[0])
        else:
            self._auth_key = None
        c.close()

    @property
    def server_address(self):
        return self._server_address

    @property
    def port(self):
        return self._port

    @property
    def auth_key(self):
        return self._auth_key

    @auth_key.setter
    def auth_key(self, value):
        self._auth_key = value
        self._update_session_table()

    def _update_session_table(self):
        with self._db_lock:
            c = self._conn.cursor()
            c.execute('insert or replace into sessions values (?,?,?,?)', (
                self._dc_id,
                self._server_address,
                self._port,
                self._auth_key.key if self._auth_key else b''
            ))
            c.close()

    def save(self):
        """Saves the current session object as session_user_id.session"""
<<<<<<< HEAD
        if not self.session_user_id:
            return

        with open('{}.session'.format(self.session_user_id), 'w') as file:
            out_dict = {
                'port': self.port,
                'salt': self.salt,
                'layer': self.layer,
                'server_address': self.server_address,
                'auth_key_data':
                    b64encode(self.auth_key.key).decode('ascii')
                    if self.auth_key else None
            }
            if self.save_entities:
                out_dict['entities'] = self.entities.get_input_list()

            json.dump(out_dict, file)
=======
        with self._db_lock:
            self._conn.commit()
>>>>>>> c4e26c95

    def delete(self):
        """Deletes the current session file"""
        if self.filename == ':memory:':
            return True
        try:
            os.remove(self.filename)
            return True
        except OSError:
            return False

    @staticmethod
    def list_sessions():
        """Lists all the sessions of the users who have ever connected
           using this client and never logged out
        """
        return [os.path.splitext(os.path.basename(f))[0]
                for f in os.listdir('.') if f.endswith(EXTENSION)]

    def generate_sequence(self, content_related):
        """Thread safe method to generates the next sequence number,
           based on whether it was confirmed yet or not.

           Note that if confirmed=True, the sequence number
           will be increased by one too
        """
        if content_related:
            result = self._sequence * 2 + 1
            self._sequence += 1
            return result
        else:
            return self._sequence * 2

    def get_new_msg_id(self):
        """Generates a new unique message ID based on the current
           time (in ms) since epoch"""
        # Refer to mtproto_plain_sender.py for the original method
        now = time.time()
        nanoseconds = int((now - int(now)) * 1e+9)
        # "message identifiers are divisible by 4"
        new_msg_id = (int(now) << 32) | (nanoseconds << 2)

        if self._last_msg_id >= new_msg_id:
            new_msg_id = self._last_msg_id + 4

        self._last_msg_id = new_msg_id

        return new_msg_id

    def update_time_offset(self, correct_msg_id):
        """Updates the time offset based on a known correct message ID"""
        now = int(time.time())
        correct = correct_msg_id >> 32
        self.time_offset = correct - now

    # Entity processing

    def process_entities(self, tlo):
        """Processes all the found entities on the given TLObject,
           unless .enabled is False.

           Returns True if new input entities were added.
        """
        if not self.save_entities:
            return

        if not isinstance(tlo, TLObject) and hasattr(tlo, '__iter__'):
            # This may be a list of users already for instance
            entities = tlo
        else:
            entities = []
            if hasattr(tlo, 'chats') and hasattr(tlo.chats, '__iter__'):
                entities.extend(tlo.chats)
            if hasattr(tlo, 'users') and hasattr(tlo.users, '__iter__'):
                entities.extend(tlo.users)
            if not entities:
                return

        rows = []  # Rows to add (id, hash, username, phone, name)
        for e in entities:
            if not isinstance(e, TLObject):
                continue
            try:
                p = utils.get_input_peer(e, allow_self=False)
                marked_id = utils.get_peer_id(p)
            except ValueError:
                continue

            p_hash = getattr(p, 'access_hash', 0)
            if p_hash is None:
                # Some users and channels seem to be returned without
                # an 'access_hash', meaning Telegram doesn't want you
                # to access them. This is the reason behind ensuring
                # that the 'access_hash' is non-zero. See issue #354.
                continue

            username = getattr(e, 'username', None) or None
            if username is not None:
                username = username.lower()
            phone = getattr(e, 'phone', None)
            name = utils.get_display_name(e) or None
            rows.append((marked_id, p_hash, username, phone, name))
        if not rows:
            return

        with self._db_lock:
            self._conn.executemany(
                'insert or replace into entities values (?,?,?,?,?)', rows
            )
        self.save()

    def get_input_entity(self, key):
        """Parses the given string, integer or TLObject key into a
           marked entity ID, which is then used to fetch the hash
           from the database.

           If a callable key is given, every row will be fetched,
           and passed as a tuple to a function, that should return
           a true-like value when the desired row is found.

           Raises ValueError if it cannot be found.
        """
        if isinstance(key, TLObject):
            try:
                # Try to early return if this key can be casted as input peer
                return utils.get_input_peer(key)
            except TypeError:
                # Otherwise, get the ID of the peer
                key = utils.get_peer_id(key)

        c = self._conn.cursor()
        if isinstance(key, str):
            phone = utils.parse_phone(key)
            if phone:
                c.execute('select id, hash from entities where phone=?',
                          (phone,))
            else:
                username, _ = utils.parse_username(key)
                c.execute('select id, hash from entities where username=?',
                          (username,))

        if isinstance(key, int):
            c.execute('select id, hash from entities where id=?', (key,))

        result = c.fetchone()
        c.close()
        if result:
            i, h = result  # unpack resulting tuple
            i, k = utils.resolve_id(i)  # removes the mark and returns kind
            if k == PeerUser:
                return InputPeerUser(i, h)
            elif k == PeerChat:
                return InputPeerChat(i)
            elif k == PeerChannel:
                return InputPeerChannel(i, h)
        else:
            raise ValueError('Could not find input entity with key ', key)

    # File processing

    def get_file(self, md5_digest, file_size):
        return self._conn.execute(
            'select * from sent_files '
            'where md5_digest = ? and file_size = ?', (md5_digest, file_size)
        ).fetchone()

    def cache_file(self, md5_digest, file_size, file_id, part_count):
        with self._db_lock:
            self._conn.execute(
                'insert into sent_files values (?,?,?,?)',
                (md5_digest, file_size, file_id, part_count)
            )
        self.save()<|MERGE_RESOLUTION|>--- conflicted
+++ resolved
@@ -61,20 +61,11 @@
             self.save_entities = True
             self.flood_sleep_threshold = 60
 
-<<<<<<< HEAD
-        self.id = helpers.generate_random_long(signed=False)
-=======
         self.id = helpers.generate_random_long(signed=True)
->>>>>>> c4e26c95
         self._sequence = 0
         self.time_offset = 0
         self._last_msg_id = 0  # Long
         self.salt = 0  # Long
-
-        # Cross-thread safety
-        self._seq_no_lock = Lock()
-        self._msg_id_lock = Lock()
-        self._db_lock = Lock()
 
         # These values will be saved
         self._dc_id = 0
@@ -222,40 +213,18 @@
         self._update_session_table()
 
     def _update_session_table(self):
-        with self._db_lock:
-            c = self._conn.cursor()
-            c.execute('insert or replace into sessions values (?,?,?,?)', (
-                self._dc_id,
-                self._server_address,
-                self._port,
-                self._auth_key.key if self._auth_key else b''
-            ))
-            c.close()
+        c = self._conn.cursor()
+        c.execute('insert or replace into sessions values (?,?,?,?)', (
+            self._dc_id,
+            self._server_address,
+            self._port,
+            self._auth_key.key if self._auth_key else b''
+        ))
+        c.close()
 
     def save(self):
         """Saves the current session object as session_user_id.session"""
-<<<<<<< HEAD
-        if not self.session_user_id:
-            return
-
-        with open('{}.session'.format(self.session_user_id), 'w') as file:
-            out_dict = {
-                'port': self.port,
-                'salt': self.salt,
-                'layer': self.layer,
-                'server_address': self.server_address,
-                'auth_key_data':
-                    b64encode(self.auth_key.key).decode('ascii')
-                    if self.auth_key else None
-            }
-            if self.save_entities:
-                out_dict['entities'] = self.entities.get_input_list()
-
-            json.dump(out_dict, file)
-=======
-        with self._db_lock:
-            self._conn.commit()
->>>>>>> c4e26c95
+        self._conn.commit()
 
     def delete(self):
         """Deletes the current session file"""
@@ -361,10 +330,9 @@
         if not rows:
             return
 
-        with self._db_lock:
-            self._conn.executemany(
-                'insert or replace into entities values (?,?,?,?,?)', rows
-            )
+        self._conn.executemany(
+            'insert or replace into entities values (?,?,?,?,?)', rows
+        )
         self.save()
 
     def get_input_entity(self, key):
@@ -423,9 +391,8 @@
         ).fetchone()
 
     def cache_file(self, md5_digest, file_size, file_id, part_count):
-        with self._db_lock:
-            self._conn.execute(
-                'insert into sent_files values (?,?,?,?)',
-                (md5_digest, file_size, file_id, part_count)
-            )
+        self._conn.execute(
+            'insert into sent_files values (?,?,?,?)',
+            (md5_digest, file_size, file_id, part_count)
+        )
         self.save()